<<<<<<< HEAD
/**
 * Blog System for Tammy Yang's Personal Website
 * Handles blog listing page functionality including:
 * - Loading blog posts from static HTML files
 * - Rendering blog post cards
 * - Language switching with fallback to English
 */

// Configuration
const config = {
    blogPath: 'blogs',
    htmlBlogPath: 'html_blogs',
    languages: ['en', 'zh-tw'],
    defaultLang: 'en',
    postsPerPage: 10
};

// State
let currentLanguage = localStorage.getItem('blog-language') || getBrowserLanguage() || config.defaultLang;
let blogPosts = [];
let fallbackActive = false;

// Hardcoded blog posts to solve local filesystem issues
// In a real web server environment, this would be generated dynamically
const availablePosts = {
    'en': [
        {
            slug: '250415',
            fileName: '250415.md',
            htmlFileName: '250415_en.html',
            language: 'en'
        }
    ],
    'zh-tw': [
        {
            slug: '250415',
            fileName: '250415.md',
            htmlFileName: '250415_zh-tw.html',
            language: 'zh-tw'
        }
    ]
};

// DOM elements
const blogGrid = document.getElementById('blogGrid');
const noPostsMessage = document.querySelector('.no-posts');
const langButtons = document.querySelectorAll('.lang-btn');

/**
 * Initialize the blog system
 */
async function initBlog() {
    // Set active language button based on stored preference
    setActiveLangButton();
    
    // Load posts for current language
    await loadBlogPosts();
    
    // Set up language toggle buttons
    setupLanguageToggle();
}

/**
 * Get preferred language from browser
 */
function getBrowserLanguage() {
    const lang = navigator.language || navigator.userLanguage;
    if (lang.startsWith('zh')) return 'zh-tw';
    return 'en';
}

/**
 * Set the active language button based on current language
 */
function setActiveLangButton() {
    langButtons.forEach(btn => {
        if (btn.getAttribute('data-lang') === currentLanguage) {
            btn.classList.add('active');
        } else {
            btn.classList.remove('active');
        }
    });
}

/**
 * Set up language toggle buttons
 */
function setupLanguageToggle() {
    langButtons.forEach(btn => {
        btn.addEventListener('click', async () => {
            const newLang = btn.getAttribute('data-lang');
            if (newLang !== currentLanguage) {
                currentLanguage = newLang;
                localStorage.setItem('blog-language', currentLanguage);
                setActiveLangButton();
                await loadBlogPosts();
            }
        });
    });
}

/**
 * Load blog posts for the current language
 */
async function loadBlogPosts() {
    try {
        fallbackActive = false;
        // First try to fetch posts in the current language
        let posts = await fetchBlogPosts(currentLanguage);
        
        // If no posts found and language is not English, fall back to English
        if ((!posts || posts.length === 0) && currentLanguage !== 'en') {
            fallbackActive = true;
            posts = await fetchBlogPosts('en');
            
            if (noPostsMessage) {
                noPostsMessage.style.display = 'block';
            }
        } else {
            if (noPostsMessage) {
                noPostsMessage.style.display = 'none';
            }
        }
        
        // Sort posts by date (newest first)
        blogPosts = posts.filter(post => post !== null).sort((a, b) => new Date(b.date) - new Date(a.date));
        
        // Render posts
        renderBlogPosts();
    } catch (error) {
        console.error('Error loading blog posts:', error);
        blogGrid.innerHTML = `<div class="no-posts">Error loading blog posts. Please try again later.</div>`;
    }
}

/**
 * Fetch blog posts for a specific language using the hardcoded list
 */
async function fetchBlogPosts(language) {
    try {
        // Get posts from the hardcoded list for the specified language
        const posts = availablePosts[language] || [];
        
        // For each post, fetch and parse the front matter
        const postsWithData = await Promise.all(
            posts.map(async post => {
                try {
                    // Try to fetch post data from the markdown file first for metadata
                    // This is needed for post cards (title, summary, etc.)
                    const postData = await fetchPostData(`${config.blogPath}/${language}/${post.fileName}`);
                    if (postData) {
                        return {
                            ...postData,
                            ...post,
                            htmlFile: `${config.htmlBlogPath}/${post.slug}_${language}.html`
                        };
                    }
                    return null;
                } catch (error) {
                    console.error(`Error fetching post ${post.fileName}:`, error);
                    return null;
                }
            })
        );
        
        return postsWithData;
    } catch (error) {
        console.error(`Error fetching blog posts for ${language}:`, error);
        return [];
    }
}

/**
 * Fetch and parse a blog post to extract front matter metadata
 */
async function fetchPostData(filePath) {
    try {
        const response = await fetch(filePath);
        if (!response.ok) {
            throw new Error(`Failed to fetch post: ${filePath}`);
        }
        
        const markdown = await response.text();
        return parsePostFrontMatter(markdown, filePath);
    } catch (error) {
        console.error(`Error fetching post data from ${filePath}:`, error);
        return null;
    }
}

/**
 * Parse front matter from a markdown post
 */
function parsePostFrontMatter(markdown, filePath) {
    // Check for YAML front matter (between --- markers)
    const frontMatterRegex = /^---\s*\n([\s\S]*?)\n---\s*\n/;
    const match = markdown.match(frontMatterRegex);
    
    if (!match) {
        console.error(`No front matter found in ${filePath}`);
        return {
            title: 'Untitled Post',
            date: new Date().toISOString().split('T')[0],
            summary: 'No summary available',
            image: '',
            content: markdown
        };
    }
    
    const frontMatter = match[1];
    const content = markdown.slice(match[0].length);
    
    // Parse YAML front matter
    const metadata = {};
    const lines = frontMatter.split('\n');
    lines.forEach(line => {
        const [key, ...valueParts] = line.split(':');
        if (key && valueParts.length) {
            const value = valueParts.join(':').trim();
            // Handle array values like tags: [item1, item2]
            if (value.startsWith('[') && value.endsWith(']')) {
                metadata[key.trim()] = value
                    .slice(1, -1)
                    .split(',')
                    .map(item => item.trim());
            } else {
                metadata[key.trim()] = value;
            }
        }
    });
    
    return {
        ...metadata,
        content: content,
        slug: filePath.split('/').pop().replace('.md', '')
    };
}

/**
 * Render blog posts as cards in the grid
 */
function renderBlogPosts() {
    if (blogGrid) {
        blogGrid.innerHTML = ''; // Clear existing content
        
        if (blogPosts.length === 0) {
            blogGrid.innerHTML = `<div class="no-posts">No blog posts found.</div>`;
            return;
        }
        
        blogPosts.forEach(post => {
            const postCard = createBlogPostCard(post);
            blogGrid.appendChild(postCard);
        });
    }
}

/**
 * Create a blog post card element
 */
function createBlogPostCard(post) {
    const card = document.createElement('div');
    card.className = 'blog-card';
    
    // Format date
    const postDate = new Date(post.date);
    const formattedDate = postDate.toLocaleDateString(currentLanguage === 'zh-tw' ? 'zh-TW' : 'en-US', {
        year: 'numeric',
        month: 'long',
        day: 'numeric'
    });
    
    // Primary tag (first tag)
    const primaryTag = post.tags && post.tags.length > 0 ? post.tags[0] : 'Blog';
    
    // Default image if not specified
    const imageUrl = post.image || 'assets/tammy-logo.png';
    
    // Use the static HTML file instead of passing slug and lang parameters
    card.innerHTML = `
        <div class="blog-img" style="background-image: url('${imageUrl}')">
            <span class="blog-tag">${primaryTag}</span>
        </div>
        <div class="blog-info">
            <div class="blog-date">${formattedDate}</div>
            <h3 class="blog-card-title">${post.title}</h3>
            <p class="blog-excerpt">${post.summary}</p>
            <a href="${post.htmlFile}" class="blog-read-more">Read more</a>
        </div>
    `;
    
    return card;
}

// Initialize the blog when DOM is loaded
=======
/**
 * Blog System for Tammy Yang's Personal Website
 * Handles blog listing page functionality including:
 * - Loading blog posts from markdown files
 * - Rendering blog post cards
 * - Language switching with fallback to English
 */

// Configuration
const config = {
    blogPath: 'blogs',
    languages: ['en', 'zh-tw'],
    defaultLang: 'en',
    postsPerPage: 10
};

// State
let currentLanguage = localStorage.getItem('blog-language') || getBrowserLanguage() || config.defaultLang;
let blogPosts = [];
let fallbackActive = false;

// Hardcoded blog posts to solve local filesystem issues
// In a real web server environment, this would be generated dynamically
const availablePosts = {
    'en': [
        {
            slug: '250415',
            fileName: '250415.md',
            language: 'en'
        }
    ],
    'zh-tw': [
        {
            slug: '250415',
            fileName: '250415.md',
            language: 'zh-tw'
        }
    ]
};

// DOM elements
const blogGrid = document.getElementById('blogGrid');
const noPostsMessage = document.querySelector('.no-posts');
const langButtons = document.querySelectorAll('.lang-btn');

/**
 * Initialize the blog system
 */
async function initBlog() {
    // Set active language button based on stored preference
    setActiveLangButton();
    
    // Load posts for current language
    await loadBlogPosts();
    
    // Set up language toggle buttons
    setupLanguageToggle();
}

/**
 * Get preferred language from browser
 */
function getBrowserLanguage() {
    const lang = navigator.language || navigator.userLanguage;
    if (lang.startsWith('zh')) return 'zh-tw';
    return 'en';
}

/**
 * Set the active language button based on current language
 */
function setActiveLangButton() {
    langButtons.forEach(btn => {
        if (btn.getAttribute('data-lang') === currentLanguage) {
            btn.classList.add('active');
        } else {
            btn.classList.remove('active');
        }
    });
}

/**
 * Set up language toggle buttons
 */
function setupLanguageToggle() {
    langButtons.forEach(btn => {
        btn.addEventListener('click', async () => {
            const newLang = btn.getAttribute('data-lang');
            if (newLang !== currentLanguage) {
                currentLanguage = newLang;
                localStorage.setItem('blog-language', currentLanguage);
                setActiveLangButton();
                await loadBlogPosts();
            }
        });
    });
}

/**
 * Load blog posts for the current language
 */
async function loadBlogPosts() {
    try {
        fallbackActive = false;
        // First try to fetch posts in the current language
        let posts = await fetchBlogPosts(currentLanguage);
        
        // If no posts found and language is not English, fall back to English
        if ((!posts || posts.length === 0) && currentLanguage !== 'en') {
            fallbackActive = true;
            posts = await fetchBlogPosts('en');
            
            if (noPostsMessage) {
                noPostsMessage.style.display = 'block';
            }
        } else {
            if (noPostsMessage) {
                noPostsMessage.style.display = 'none';
            }
        }
        
        // Sort posts by date (newest first)
        blogPosts = posts.filter(post => post !== null).sort((a, b) => new Date(b.date) - new Date(a.date));
        
        // Render posts
        renderBlogPosts();
    } catch (error) {
        console.error('Error loading blog posts:', error);
        blogGrid.innerHTML = `<div class="no-posts">Error loading blog posts. Please try again later.</div>`;
    }
}

/**
 * Fetch blog posts for a specific language using the hardcoded list
 */
async function fetchBlogPosts(language) {
    try {
        // Get posts from the hardcoded list for the specified language
        const posts = availablePosts[language] || [];
        
        // For each post, fetch and parse the front matter
        const postsWithData = await Promise.all(
            posts.map(async post => {
                try {
                    const postData = await fetchPostData(`${config.blogPath}/${language}/${post.fileName}`);
                    if (postData) {
                        return {
                            ...postData,
                            ...post
                        };
                    }
                    return null;
                } catch (error) {
                    console.error(`Error fetching post ${post.fileName}:`, error);
                    return null;
                }
            })
        );
        
        return postsWithData;
    } catch (error) {
        console.error(`Error fetching blog posts for ${language}:`, error);
        return [];
    }
}

/**
 * Fetch and parse a blog post to extract front matter metadata
 */
async function fetchPostData(filePath) {
    try {
        const response = await fetch(filePath);
        if (!response.ok) {
            console.error(`Error fetching post data from ${filePath}: ${response.statusText}`);
            return null;
        }
        
        const markdown = await response.text();
        return parsePostFrontMatter(markdown, filePath);
    } catch (error) {
        console.error(`Error fetching post data from ${filePath}:`, error);
        return null;
    }
}

/**
 * Parse front matter from a markdown post
 */
function parsePostFrontMatter(markdown, filePath) {
    // Check for YAML front matter (between --- markers)
    const frontMatterRegex = /^---\s*\n([\s\S]*?)\n---\s*\n/;
    const match = markdown.match(frontMatterRegex);
    
    if (!match) {
        console.error(`No front matter found in ${filePath}`);
        return {
            title: 'Untitled Post',
            date: new Date().toISOString().split('T')[0],
            summary: 'No summary available',
            image: '',
            content: markdown
        };
    }
    
    const frontMatter = match[1];
    const content = markdown.slice(match[0].length);
    
    // Parse YAML front matter
    const metadata = {};
    const lines = frontMatter.split('\n');
    lines.forEach(line => {
        const [key, ...valueParts] = line.split(':');
        if (key && valueParts.length) {
            const value = valueParts.join(':').trim();
            // Handle array values like tags: [item1, item2]
            if (value.startsWith('[') && value.endsWith(']')) {
                metadata[key.trim()] = value
                    .slice(1, -1)
                    .split(',')
                    .map(item => item.trim());
            } else {
                metadata[key.trim()] = value;
            }
        }
    });
    
    return {
        ...metadata,
        content: content,
        slug: filePath.split('/').pop().replace('.md', '')
    };
}

/**
 * Render blog posts as cards in the grid
 */
function renderBlogPosts() {
    if (blogGrid) {
        blogGrid.innerHTML = ''; // Clear existing content
        
        if (blogPosts.length === 0) {
            blogGrid.innerHTML = `<div class="no-posts">No blog posts found.</div>`;
            return;
        }
        
        blogPosts.forEach(post => {
            const postCard = createBlogPostCard(post);
            blogGrid.appendChild(postCard);
        });
    }
}

/**
 * Create a blog post card element
 */
function createBlogPostCard(post) {
    const card = document.createElement('div');
    card.className = 'blog-card';
    
    // Format date
    const postDate = new Date(post.date);
    const formattedDate = postDate.toLocaleDateString(currentLanguage === 'zh-tw' ? 'zh-TW' : 'en-US', {
        year: 'numeric',
        month: 'long',
        day: 'numeric'
    });
    
    // Primary tag (first tag)
    const primaryTag = post.tags && post.tags.length > 0 ? post.tags[0] : 'Blog';
    
    // Default image if not specified
    const imageUrl = post.image || 'assets/tammy-logo.png';
    
    card.innerHTML = `
        <div class="blog-img" style="background-image: url('${imageUrl}')">
            <span class="blog-tag">${primaryTag}</span>
        </div>
        <div class="blog-info">
            <div class="blog-date">${formattedDate}</div>
            <h3 class="blog-card-title">${post.title}</h3>
            <p class="blog-excerpt">${post.summary}</p>
            <a href="blog-post.html?slug=${post.slug}&lang=${post.language}" class="blog-read-more">Read more</a>
        </div>
    `;
    
    return card;
}

// Initialize the blog when DOM is loaded
>>>>>>> dd08c258
document.addEventListener('DOMContentLoaded', initBlog);<|MERGE_RESOLUTION|>--- conflicted
+++ resolved
@@ -1,588 +1,296 @@
-<<<<<<< HEAD
-/**
- * Blog System for Tammy Yang's Personal Website
- * Handles blog listing page functionality including:
- * - Loading blog posts from static HTML files
- * - Rendering blog post cards
- * - Language switching with fallback to English
- */
-
-// Configuration
-const config = {
-    blogPath: 'blogs',
-    htmlBlogPath: 'html_blogs',
-    languages: ['en', 'zh-tw'],
-    defaultLang: 'en',
-    postsPerPage: 10
-};
-
-// State
-let currentLanguage = localStorage.getItem('blog-language') || getBrowserLanguage() || config.defaultLang;
-let blogPosts = [];
-let fallbackActive = false;
-
-// Hardcoded blog posts to solve local filesystem issues
-// In a real web server environment, this would be generated dynamically
-const availablePosts = {
-    'en': [
-        {
-            slug: '250415',
-            fileName: '250415.md',
-            htmlFileName: '250415_en.html',
-            language: 'en'
-        }
-    ],
-    'zh-tw': [
-        {
-            slug: '250415',
-            fileName: '250415.md',
-            htmlFileName: '250415_zh-tw.html',
-            language: 'zh-tw'
-        }
-    ]
-};
-
-// DOM elements
-const blogGrid = document.getElementById('blogGrid');
-const noPostsMessage = document.querySelector('.no-posts');
-const langButtons = document.querySelectorAll('.lang-btn');
-
-/**
- * Initialize the blog system
- */
-async function initBlog() {
-    // Set active language button based on stored preference
-    setActiveLangButton();
-    
-    // Load posts for current language
-    await loadBlogPosts();
-    
-    // Set up language toggle buttons
-    setupLanguageToggle();
-}
-
-/**
- * Get preferred language from browser
- */
-function getBrowserLanguage() {
-    const lang = navigator.language || navigator.userLanguage;
-    if (lang.startsWith('zh')) return 'zh-tw';
-    return 'en';
-}
-
-/**
- * Set the active language button based on current language
- */
-function setActiveLangButton() {
-    langButtons.forEach(btn => {
-        if (btn.getAttribute('data-lang') === currentLanguage) {
-            btn.classList.add('active');
-        } else {
-            btn.classList.remove('active');
-        }
-    });
-}
-
-/**
- * Set up language toggle buttons
- */
-function setupLanguageToggle() {
-    langButtons.forEach(btn => {
-        btn.addEventListener('click', async () => {
-            const newLang = btn.getAttribute('data-lang');
-            if (newLang !== currentLanguage) {
-                currentLanguage = newLang;
-                localStorage.setItem('blog-language', currentLanguage);
-                setActiveLangButton();
-                await loadBlogPosts();
-            }
-        });
-    });
-}
-
-/**
- * Load blog posts for the current language
- */
-async function loadBlogPosts() {
-    try {
-        fallbackActive = false;
-        // First try to fetch posts in the current language
-        let posts = await fetchBlogPosts(currentLanguage);
-        
-        // If no posts found and language is not English, fall back to English
-        if ((!posts || posts.length === 0) && currentLanguage !== 'en') {
-            fallbackActive = true;
-            posts = await fetchBlogPosts('en');
-            
-            if (noPostsMessage) {
-                noPostsMessage.style.display = 'block';
-            }
-        } else {
-            if (noPostsMessage) {
-                noPostsMessage.style.display = 'none';
-            }
-        }
-        
-        // Sort posts by date (newest first)
-        blogPosts = posts.filter(post => post !== null).sort((a, b) => new Date(b.date) - new Date(a.date));
-        
-        // Render posts
-        renderBlogPosts();
-    } catch (error) {
-        console.error('Error loading blog posts:', error);
-        blogGrid.innerHTML = `<div class="no-posts">Error loading blog posts. Please try again later.</div>`;
-    }
-}
-
-/**
- * Fetch blog posts for a specific language using the hardcoded list
- */
-async function fetchBlogPosts(language) {
-    try {
-        // Get posts from the hardcoded list for the specified language
-        const posts = availablePosts[language] || [];
-        
-        // For each post, fetch and parse the front matter
-        const postsWithData = await Promise.all(
-            posts.map(async post => {
-                try {
-                    // Try to fetch post data from the markdown file first for metadata
-                    // This is needed for post cards (title, summary, etc.)
-                    const postData = await fetchPostData(`${config.blogPath}/${language}/${post.fileName}`);
-                    if (postData) {
-                        return {
-                            ...postData,
-                            ...post,
-                            htmlFile: `${config.htmlBlogPath}/${post.slug}_${language}.html`
-                        };
-                    }
-                    return null;
-                } catch (error) {
-                    console.error(`Error fetching post ${post.fileName}:`, error);
-                    return null;
-                }
-            })
-        );
-        
-        return postsWithData;
-    } catch (error) {
-        console.error(`Error fetching blog posts for ${language}:`, error);
-        return [];
-    }
-}
-
-/**
- * Fetch and parse a blog post to extract front matter metadata
- */
-async function fetchPostData(filePath) {
-    try {
-        const response = await fetch(filePath);
-        if (!response.ok) {
-            throw new Error(`Failed to fetch post: ${filePath}`);
-        }
-        
-        const markdown = await response.text();
-        return parsePostFrontMatter(markdown, filePath);
-    } catch (error) {
-        console.error(`Error fetching post data from ${filePath}:`, error);
-        return null;
-    }
-}
-
-/**
- * Parse front matter from a markdown post
- */
-function parsePostFrontMatter(markdown, filePath) {
-    // Check for YAML front matter (between --- markers)
-    const frontMatterRegex = /^---\s*\n([\s\S]*?)\n---\s*\n/;
-    const match = markdown.match(frontMatterRegex);
-    
-    if (!match) {
-        console.error(`No front matter found in ${filePath}`);
-        return {
-            title: 'Untitled Post',
-            date: new Date().toISOString().split('T')[0],
-            summary: 'No summary available',
-            image: '',
-            content: markdown
-        };
-    }
-    
-    const frontMatter = match[1];
-    const content = markdown.slice(match[0].length);
-    
-    // Parse YAML front matter
-    const metadata = {};
-    const lines = frontMatter.split('\n');
-    lines.forEach(line => {
-        const [key, ...valueParts] = line.split(':');
-        if (key && valueParts.length) {
-            const value = valueParts.join(':').trim();
-            // Handle array values like tags: [item1, item2]
-            if (value.startsWith('[') && value.endsWith(']')) {
-                metadata[key.trim()] = value
-                    .slice(1, -1)
-                    .split(',')
-                    .map(item => item.trim());
-            } else {
-                metadata[key.trim()] = value;
-            }
-        }
-    });
-    
-    return {
-        ...metadata,
-        content: content,
-        slug: filePath.split('/').pop().replace('.md', '')
-    };
-}
-
-/**
- * Render blog posts as cards in the grid
- */
-function renderBlogPosts() {
-    if (blogGrid) {
-        blogGrid.innerHTML = ''; // Clear existing content
-        
-        if (blogPosts.length === 0) {
-            blogGrid.innerHTML = `<div class="no-posts">No blog posts found.</div>`;
-            return;
-        }
-        
-        blogPosts.forEach(post => {
-            const postCard = createBlogPostCard(post);
-            blogGrid.appendChild(postCard);
-        });
-    }
-}
-
-/**
- * Create a blog post card element
- */
-function createBlogPostCard(post) {
-    const card = document.createElement('div');
-    card.className = 'blog-card';
-    
-    // Format date
-    const postDate = new Date(post.date);
-    const formattedDate = postDate.toLocaleDateString(currentLanguage === 'zh-tw' ? 'zh-TW' : 'en-US', {
-        year: 'numeric',
-        month: 'long',
-        day: 'numeric'
-    });
-    
-    // Primary tag (first tag)
-    const primaryTag = post.tags && post.tags.length > 0 ? post.tags[0] : 'Blog';
-    
-    // Default image if not specified
-    const imageUrl = post.image || 'assets/tammy-logo.png';
-    
-    // Use the static HTML file instead of passing slug and lang parameters
-    card.innerHTML = `
-        <div class="blog-img" style="background-image: url('${imageUrl}')">
-            <span class="blog-tag">${primaryTag}</span>
-        </div>
-        <div class="blog-info">
-            <div class="blog-date">${formattedDate}</div>
-            <h3 class="blog-card-title">${post.title}</h3>
-            <p class="blog-excerpt">${post.summary}</p>
-            <a href="${post.htmlFile}" class="blog-read-more">Read more</a>
-        </div>
-    `;
-    
-    return card;
-}
-
-// Initialize the blog when DOM is loaded
-=======
-/**
- * Blog System for Tammy Yang's Personal Website
- * Handles blog listing page functionality including:
- * - Loading blog posts from markdown files
- * - Rendering blog post cards
- * - Language switching with fallback to English
- */
-
-// Configuration
-const config = {
-    blogPath: 'blogs',
-    languages: ['en', 'zh-tw'],
-    defaultLang: 'en',
-    postsPerPage: 10
-};
-
-// State
-let currentLanguage = localStorage.getItem('blog-language') || getBrowserLanguage() || config.defaultLang;
-let blogPosts = [];
-let fallbackActive = false;
-
-// Hardcoded blog posts to solve local filesystem issues
-// In a real web server environment, this would be generated dynamically
-const availablePosts = {
-    'en': [
-        {
-            slug: '250415',
-            fileName: '250415.md',
-            language: 'en'
-        }
-    ],
-    'zh-tw': [
-        {
-            slug: '250415',
-            fileName: '250415.md',
-            language: 'zh-tw'
-        }
-    ]
-};
-
-// DOM elements
-const blogGrid = document.getElementById('blogGrid');
-const noPostsMessage = document.querySelector('.no-posts');
-const langButtons = document.querySelectorAll('.lang-btn');
-
-/**
- * Initialize the blog system
- */
-async function initBlog() {
-    // Set active language button based on stored preference
-    setActiveLangButton();
-    
-    // Load posts for current language
-    await loadBlogPosts();
-    
-    // Set up language toggle buttons
-    setupLanguageToggle();
-}
-
-/**
- * Get preferred language from browser
- */
-function getBrowserLanguage() {
-    const lang = navigator.language || navigator.userLanguage;
-    if (lang.startsWith('zh')) return 'zh-tw';
-    return 'en';
-}
-
-/**
- * Set the active language button based on current language
- */
-function setActiveLangButton() {
-    langButtons.forEach(btn => {
-        if (btn.getAttribute('data-lang') === currentLanguage) {
-            btn.classList.add('active');
-        } else {
-            btn.classList.remove('active');
-        }
-    });
-}
-
-/**
- * Set up language toggle buttons
- */
-function setupLanguageToggle() {
-    langButtons.forEach(btn => {
-        btn.addEventListener('click', async () => {
-            const newLang = btn.getAttribute('data-lang');
-            if (newLang !== currentLanguage) {
-                currentLanguage = newLang;
-                localStorage.setItem('blog-language', currentLanguage);
-                setActiveLangButton();
-                await loadBlogPosts();
-            }
-        });
-    });
-}
-
-/**
- * Load blog posts for the current language
- */
-async function loadBlogPosts() {
-    try {
-        fallbackActive = false;
-        // First try to fetch posts in the current language
-        let posts = await fetchBlogPosts(currentLanguage);
-        
-        // If no posts found and language is not English, fall back to English
-        if ((!posts || posts.length === 0) && currentLanguage !== 'en') {
-            fallbackActive = true;
-            posts = await fetchBlogPosts('en');
-            
-            if (noPostsMessage) {
-                noPostsMessage.style.display = 'block';
-            }
-        } else {
-            if (noPostsMessage) {
-                noPostsMessage.style.display = 'none';
-            }
-        }
-        
-        // Sort posts by date (newest first)
-        blogPosts = posts.filter(post => post !== null).sort((a, b) => new Date(b.date) - new Date(a.date));
-        
-        // Render posts
-        renderBlogPosts();
-    } catch (error) {
-        console.error('Error loading blog posts:', error);
-        blogGrid.innerHTML = `<div class="no-posts">Error loading blog posts. Please try again later.</div>`;
-    }
-}
-
-/**
- * Fetch blog posts for a specific language using the hardcoded list
- */
-async function fetchBlogPosts(language) {
-    try {
-        // Get posts from the hardcoded list for the specified language
-        const posts = availablePosts[language] || [];
-        
-        // For each post, fetch and parse the front matter
-        const postsWithData = await Promise.all(
-            posts.map(async post => {
-                try {
-                    const postData = await fetchPostData(`${config.blogPath}/${language}/${post.fileName}`);
-                    if (postData) {
-                        return {
-                            ...postData,
-                            ...post
-                        };
-                    }
-                    return null;
-                } catch (error) {
-                    console.error(`Error fetching post ${post.fileName}:`, error);
-                    return null;
-                }
-            })
-        );
-        
-        return postsWithData;
-    } catch (error) {
-        console.error(`Error fetching blog posts for ${language}:`, error);
-        return [];
-    }
-}
-
-/**
- * Fetch and parse a blog post to extract front matter metadata
- */
-async function fetchPostData(filePath) {
-    try {
-        const response = await fetch(filePath);
-        if (!response.ok) {
-            console.error(`Error fetching post data from ${filePath}: ${response.statusText}`);
-            return null;
-        }
-        
-        const markdown = await response.text();
-        return parsePostFrontMatter(markdown, filePath);
-    } catch (error) {
-        console.error(`Error fetching post data from ${filePath}:`, error);
-        return null;
-    }
-}
-
-/**
- * Parse front matter from a markdown post
- */
-function parsePostFrontMatter(markdown, filePath) {
-    // Check for YAML front matter (between --- markers)
-    const frontMatterRegex = /^---\s*\n([\s\S]*?)\n---\s*\n/;
-    const match = markdown.match(frontMatterRegex);
-    
-    if (!match) {
-        console.error(`No front matter found in ${filePath}`);
-        return {
-            title: 'Untitled Post',
-            date: new Date().toISOString().split('T')[0],
-            summary: 'No summary available',
-            image: '',
-            content: markdown
-        };
-    }
-    
-    const frontMatter = match[1];
-    const content = markdown.slice(match[0].length);
-    
-    // Parse YAML front matter
-    const metadata = {};
-    const lines = frontMatter.split('\n');
-    lines.forEach(line => {
-        const [key, ...valueParts] = line.split(':');
-        if (key && valueParts.length) {
-            const value = valueParts.join(':').trim();
-            // Handle array values like tags: [item1, item2]
-            if (value.startsWith('[') && value.endsWith(']')) {
-                metadata[key.trim()] = value
-                    .slice(1, -1)
-                    .split(',')
-                    .map(item => item.trim());
-            } else {
-                metadata[key.trim()] = value;
-            }
-        }
-    });
-    
-    return {
-        ...metadata,
-        content: content,
-        slug: filePath.split('/').pop().replace('.md', '')
-    };
-}
-
-/**
- * Render blog posts as cards in the grid
- */
-function renderBlogPosts() {
-    if (blogGrid) {
-        blogGrid.innerHTML = ''; // Clear existing content
-        
-        if (blogPosts.length === 0) {
-            blogGrid.innerHTML = `<div class="no-posts">No blog posts found.</div>`;
-            return;
-        }
-        
-        blogPosts.forEach(post => {
-            const postCard = createBlogPostCard(post);
-            blogGrid.appendChild(postCard);
-        });
-    }
-}
-
-/**
- * Create a blog post card element
- */
-function createBlogPostCard(post) {
-    const card = document.createElement('div');
-    card.className = 'blog-card';
-    
-    // Format date
-    const postDate = new Date(post.date);
-    const formattedDate = postDate.toLocaleDateString(currentLanguage === 'zh-tw' ? 'zh-TW' : 'en-US', {
-        year: 'numeric',
-        month: 'long',
-        day: 'numeric'
-    });
-    
-    // Primary tag (first tag)
-    const primaryTag = post.tags && post.tags.length > 0 ? post.tags[0] : 'Blog';
-    
-    // Default image if not specified
-    const imageUrl = post.image || 'assets/tammy-logo.png';
-    
-    card.innerHTML = `
-        <div class="blog-img" style="background-image: url('${imageUrl}')">
-            <span class="blog-tag">${primaryTag}</span>
-        </div>
-        <div class="blog-info">
-            <div class="blog-date">${formattedDate}</div>
-            <h3 class="blog-card-title">${post.title}</h3>
-            <p class="blog-excerpt">${post.summary}</p>
-            <a href="blog-post.html?slug=${post.slug}&lang=${post.language}" class="blog-read-more">Read more</a>
-        </div>
-    `;
-    
-    return card;
-}
-
-// Initialize the blog when DOM is loaded
->>>>>>> dd08c258
-document.addEventListener('DOMContentLoaded', initBlog);+/**
+ * Blog System for Tammy Yang's Personal Website
+ * Handles blog listing page functionality including:
+ * - Loading blog posts from static HTML files
+ * - Rendering blog post cards
+ * - Language switching with fallback to English
+ */
+
+// Configuration
+const config = {
+    blogPath: 'blogs',
+    htmlBlogPath: 'html_blogs',
+    languages: ['en', 'zh-tw'],
+    defaultLang: 'en',
+    postsPerPage: 10
+};
+
+// State
+let currentLanguage = localStorage.getItem('blog-language') || getBrowserLanguage() || config.defaultLang;
+let blogPosts = [];
+let fallbackActive = false;
+
+// Hardcoded blog posts to solve local filesystem issues
+// In a real web server environment, this would be generated dynamically
+const availablePosts = {
+    'en': [
+        {
+            slug: '250415',
+            fileName: '250415.md',
+            htmlFileName: '250415_en.html',
+            language: 'en'
+        }
+    ],
+    'zh-tw': [
+        {
+            slug: '250415',
+            fileName: '250415.md',
+            htmlFileName: '250415_zh-tw.html',
+            language: 'zh-tw'
+        }
+    ]
+};
+
+// DOM elements
+const blogGrid = document.getElementById('blogGrid');
+const noPostsMessage = document.querySelector('.no-posts');
+const langButtons = document.querySelectorAll('.lang-btn');
+
+/**
+ * Initialize the blog system
+ */
+async function initBlog() {
+    // Set active language button based on stored preference
+    setActiveLangButton();
+    
+    // Load posts for current language
+    await loadBlogPosts();
+    
+    // Set up language toggle buttons
+    setupLanguageToggle();
+}
+
+/**
+ * Get preferred language from browser
+ */
+function getBrowserLanguage() {
+    const lang = navigator.language || navigator.userLanguage;
+    if (lang.startsWith('zh')) return 'zh-tw';
+    return 'en';
+}
+
+/**
+ * Set the active language button based on current language
+ */
+function setActiveLangButton() {
+    langButtons.forEach(btn => {
+        if (btn.getAttribute('data-lang') === currentLanguage) {
+            btn.classList.add('active');
+        } else {
+            btn.classList.remove('active');
+        }
+    });
+}
+
+/**
+ * Set up language toggle buttons
+ */
+function setupLanguageToggle() {
+    langButtons.forEach(btn => {
+        btn.addEventListener('click', async () => {
+            const newLang = btn.getAttribute('data-lang');
+            if (newLang !== currentLanguage) {
+                currentLanguage = newLang;
+                localStorage.setItem('blog-language', currentLanguage);
+                setActiveLangButton();
+                await loadBlogPosts();
+            }
+        });
+    });
+}
+
+/**
+ * Load blog posts for the current language
+ */
+async function loadBlogPosts() {
+    try {
+        fallbackActive = false;
+        // First try to fetch posts in the current language
+        let posts = await fetchBlogPosts(currentLanguage);
+        
+        // If no posts found and language is not English, fall back to English
+        if ((!posts || posts.length === 0) && currentLanguage !== 'en') {
+            fallbackActive = true;
+            posts = await fetchBlogPosts('en');
+            
+            if (noPostsMessage) {
+                noPostsMessage.style.display = 'block';
+            }
+        } else {
+            if (noPostsMessage) {
+                noPostsMessage.style.display = 'none';
+            }
+        }
+        
+        // Sort posts by date (newest first)
+        blogPosts = posts.filter(post => post !== null).sort((a, b) => new Date(b.date) - new Date(a.date));
+        
+        // Render posts
+        renderBlogPosts();
+    } catch (error) {
+        console.error('Error loading blog posts:', error);
+        blogGrid.innerHTML = `<div class="no-posts">Error loading blog posts. Please try again later.</div>`;
+    }
+}
+
+/**
+ * Fetch blog posts for a specific language using the hardcoded list
+ */
+async function fetchBlogPosts(language) {
+    try {
+        // Get posts from the hardcoded list for the specified language
+        const posts = availablePosts[language] || [];
+        
+        // For each post, fetch and parse the front matter
+        const postsWithData = await Promise.all(
+            posts.map(async post => {
+                try {
+                    // Try to fetch post data from the markdown file first for metadata
+                    // This is needed for post cards (title, summary, etc.)
+                    const postData = await fetchPostData(`${config.blogPath}/${language}/${post.fileName}`);
+                    if (postData) {
+                        return {
+                            ...postData,
+                            ...post,
+                            htmlFile: `${config.htmlBlogPath}/${post.htmlFileName}`
+                        };
+                    }
+                    return null;
+                } catch (error) {
+                    console.error(`Error fetching post ${post.fileName}:`, error);
+                    return null;
+                }
+            })
+        );
+        
+        return postsWithData;
+    } catch (error) {
+        console.error(`Error fetching blog posts for ${language}:`, error);
+        return [];
+    }
+}
+
+/**
+ * Fetch and parse a blog post to extract front matter metadata
+ */
+async function fetchPostData(filePath) {
+    try {
+        const response = await fetch(filePath);
+        if (!response.ok) {
+            throw new Error(`Failed to fetch post: ${filePath}`);
+        }
+        
+        const markdown = await response.text();
+        return parsePostFrontMatter(markdown, filePath);
+    } catch (error) {
+        console.error(`Error fetching post data from ${filePath}:`, error);
+        return null;
+    }
+}
+
+/**
+ * Parse front matter from a markdown post
+ */
+function parsePostFrontMatter(markdown, filePath) {
+    // Check for YAML front matter (between --- markers)
+    const frontMatterRegex = /^---\s*\n([\s\S]*?)\n---\s*\n/;
+    const match = markdown.match(frontMatterRegex);
+    
+    if (!match) {
+        console.error(`No front matter found in ${filePath}`);
+        return {
+            title: 'Untitled Post',
+            date: new Date().toISOString().split('T')[0],
+            summary: 'No summary available',
+            image: '',
+            content: markdown
+        };
+    }
+    
+    const frontMatter = match[1];
+    const content = markdown.slice(match[0].length);
+    
+    // Parse YAML front matter
+    const metadata = {};
+    const lines = frontMatter.split('\n');
+    lines.forEach(line => {
+        const [key, ...valueParts] = line.split(':');
+        if (key && valueParts.length) {
+            const value = valueParts.join(':').trim();
+            // Handle array values like tags: [item1, item2]
+            if (value.startsWith('[') && value.endsWith(']')) {
+                metadata[key.trim()] = value
+                    .slice(1, -1)
+                    .split(',')
+                    .map(item => item.trim());
+            } else {
+                metadata[key.trim()] = value;
+            }
+        }
+    });
+    
+    return {
+        ...metadata,
+        content: content,
+        slug: filePath.split('/').pop().replace('.md', '')
+    };
+}
+
+/**
+ * Render blog posts as cards in the grid
+ */
+function renderBlogPosts() {
+    if (blogGrid) {
+        blogGrid.innerHTML = ''; // Clear existing content
+        
+        if (blogPosts.length === 0) {
+            blogGrid.innerHTML = `<div class="no-posts">No blog posts found.</div>`;
+            return;
+        }
+        
+        blogPosts.forEach(post => {
+            const postCard = createBlogPostCard(post);
+            blogGrid.appendChild(postCard);
+        });
+    }
+}
+
+/**
+ * Create a blog post card element
+ */
+function createBlogPostCard(post) {
+    const card = document.createElement('div');
+    card.className = 'blog-card';
+    
+    // Format date
+    const postDate = new Date(post.date);
+    const formattedDate = postDate.toLocaleDateString(currentLanguage === 'zh-tw' ? 'zh-TW' : 'en-US', {
+        year: 'numeric',
+        month: 'long',
+        day: 'numeric'
+    });
+    
+    // Primary tag (first tag)
+    const primaryTag = post.tags && post.tags.length > 0 ? post.tags[0] : 'Blog';
+    
+    // Default image if not specified
+    const imageUrl = post.image || 'assets/tammy-logo.png';
+    
+    // Use the static HTML file instead of passing slug and lang parameters
+    card.innerHTML = `
+        <div class="blog-img" style="background-image: url('${imageUrl}')">
+            <span class="blog-tag">${primaryTag}</span>
+        </div>
+        <div class="blog-info">
+            <div class="blog-date">${formattedDate}</div>
+            <h3 class="blog-card-title">${post.title}</h3>
+            <p class="blog-excerpt">${post.summary}</p>
+            <a href="${post.htmlFile}" class="blog-read-more">Read more</a>
+        </div>
+    `;
+    
+    return card;
+}
+
+// Initialize the blog when DOM is loaded
+document.addEventListener('DOMContentLoaded', initBlog);